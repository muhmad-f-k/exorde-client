{
<<<<<<< HEAD
    "$schema": "http://json-schema.org/draft-07/schema#sometestagain",
=======
    "$schema": "http://json-schema.org/draft-07/schema#",
>>>>>>> 30bfe2fd
    "type": "object",
    "properties": {
        "content": {
            "type": "string"
        },
        "author": {
            "type": "string"
        },
        "controversial": {
            "type": "string",
            "enum": [
                "UNKNOWN",
                "TRUE",
                "FALSE"
            ]
        },
        "creation_date_time": {
            "type": "string",
            "pattern": "^([\\+-]?\\d{4}(?!\\d{2}\\b))((-?)((0[1-9]|1[0-2])(\\3([12]\\d|0[1-9]|3[01]))?|W([0-4]\\d|5[0-2])(-?[1-7])?|(00[1-9]|0[1-9]\\d|[12]\\d{2}|3([0-5]\\d|6[1-6])))([T\\s]((([01]\\d|2[0-3])((:?)[0-5]\\d)?|24\\:?00)([\\.,]\\d+(?!:))?)?(\\17[0-5]\\d([\\.,]\\d+)?)?([zZ]|([\\+-])([01]\\d|2[0-3]):?([0-5]\\d)?)?)?)?$"
        },
        "description": {
            "type": "string"
        },
        "language": {
            "type": "string"
        },
        "title": {
            "type": "string"
        },
        "url": {
            "type": "string",
            "pattern": "^([a-zA-Z0-9]+(-[a-zA-Z0-9]+)*\\.)+[a-zA-Z]{2,}"
        },
        "internal_id": {
            "type": "string"
        },
        "internal_parent_id": {
            "type": "string"
        },
        "media_type": {
            "type": "string",
            "enum": [
                "VIDEO",
                "AUDIO",
                "POST",
                "COMMENT"
            ]
        },
        "nb_comments": {
            "type": "integer"
        },
        "nb_likes": {
            "type": "integer"
        },
        "nb_shared": {
            "type": "integer"
        },
        "top_keywords": {
            "type": "array",
            "items": {
                "type": "string"
            }
        },
        "spotterCountry": {
            "type": "string"
        }
    }
}<|MERGE_RESOLUTION|>--- conflicted
+++ resolved
@@ -1,9 +1,5 @@
 {
-<<<<<<< HEAD
-    "$schema": "http://json-schema.org/draft-07/schema#sometestagain",
-=======
     "$schema": "http://json-schema.org/draft-07/schema#",
->>>>>>> 30bfe2fd
     "type": "object",
     "properties": {
         "content": {
